import Dispatch
import Foundation
import Result

/// `Action` represents a repeatable work like `SignalProducer`. But on top of the
/// isolation of produced `Signal`s from a `SignalProducer`, `Action` provides
/// higher-order features like availability and mutual exclusion.
///
/// Similar to a produced `Signal` from a `SignalProducer`, each unit of the repreatable
/// work may output zero or more values, and terminate with or without an error at some
/// point.
///
/// The core of `Action` is the `execute` closure it created with. For every execution
/// attempt with a varying input, if the `Action` is enabled, it would request from the
/// `execute` closure a customized unit of work — represented by a `SignalProducer`.
/// Specifically, the `execute` closure would be supplied with the latest state of
/// `Action` and the external input from `apply()`.
///
/// `Action` enforces serial execution, and disables the `Action` during the execution.
public final class Action<Input, Output, Error: Swift.Error> {
	private struct ActionState<Value> {
		var isEnabled: Bool {
			return isUserEnabled && !isExecuting
		}

		var isUserEnabled: Bool
		var isExecuting: Bool
		var value: Value
	}

	private struct DerivedSignals {
		var events: Signal<Signal<Output, Error>.Event, NoError>?
		var disabledErrors: Signal<(), NoError>? = nil
		var eventsObserver: Signal<Signal<Output, Error>.Event, NoError>.Observer? = nil
		var disabledErrorsObserver: Signal<(), NoError>.Observer? = nil
	}

	private let execute: (Action<Input, Output, Error>, Input) -> SignalProducer<Output, ActionError<Error>>
	private let derivedSignals: Atomic<DerivedSignals>
	private let deinitToken: Lifetime.Token

	/// The lifetime of the `Action`.
	public let lifetime: Lifetime

	/// A signal of all events generated from all units of work of the `Action`.
	///
	/// - note: `Action` guarantees derived `Signal`s to emit relevant events for a
	///         given unit of work only if the observation is made before the
	///         execution attempt starts.
	public var events: Signal<Signal<Output, Error>.Event, NoError> {
		return derivedSignals.modify { signals in
			if let events = signals.events {
				return events
			} else {
				let (signal, observer) = Signal<Signal<Output, Error>.Event, NoError>.pipe()
				(signals.events, signals.eventsObserver) = (signal, observer)
				return signal
			}
		}
	}

	/// A signal of all values generated from all units of work of the `Action`.
	///
	/// - note: `Action` guarantees derived `Signal`s to emit relevant events for a
	///         given unit of work only if the observation is made before the
	///         execution attempt starts.
	public var values: Signal<Output, NoError> {
		return events.filterMap { $0.value }
	}

	/// A signal of all errors generated from all units of work of the `Action`.
	///
	/// - note: `Action` guarantees derived `Signal`s to emit relevant events for a
	///         given unit of work only if the observation is made before the
	///         execution attempt starts.
	public var errors: Signal<Error, NoError> {
		return events.filterMap { $0.error }
	}

	/// A signal of all failed attempts to start a unit of work of the `Action`.
	///
	/// - note: `Action` guarantees derived `Signal`s to emit relevant events for a
	///         given unit of work only if the observation is made before the
	///         execution attempt starts.
	public var disabledErrors: Signal<(), NoError> {
		return derivedSignals.modify { signals in
			if let disabledErrors = signals.disabledErrors {
				return disabledErrors
			} else {
				let (signal, observer) = Signal<(), NoError>.pipe()
				(signals.disabledErrors, signals.disabledErrorsObserver) = (signal, observer)
				return signal
			}
		}
	}

	/// A signal of all completions of units of work of the `Action`.
	///
	/// - note: `Action` guarantees derived `Signal`s to emit relevant events for a
	///         given unit of work only if the observation is made before the
	///         execution attempt starts.
	public var completed: Signal<(), NoError> {
		return events.filterMap { $0.isCompleted ? () : nil }
	}

	/// Whether the action is currently executing.
	public let isExecuting: Property<Bool>

	/// Whether the action is currently enabled.
	public let isEnabled: Property<Bool>

	/// Initializes an `Action` that would be conditionally enabled depending on its
	/// state.
	///
	/// When the `Action` is asked to start the execution with an input value, a unit of
	/// work — represented by a `SignalProducer` — would be created by invoking
	/// `execute` with the latest state and the input value.
	///
	/// - note: `Action` guarantees that changes to `state` are observed in a
	///         thread-safe way. Thus, the value passed to `isEnabled` will
	///         always be identical to the value passed to `execute`, for each
	///         application of the action.
	///
	/// - note: This initializer should only be used if you need to provide
	///         custom input can also influence whether the action is enabled.
	///         The various convenience initializers should cover most use cases.
	///
	/// - parameters:
	///   - state: A property to be the state of the `Action`.
	///   - isEnabled: A predicate which determines the availability of the `Action`,
	///                given the latest `Action` state.
	///   - execute: A closure that produces a unit of work, as `SignalProducer`, to be
	///              executed by the `Action`.
	public init<State: PropertyProtocol>(state: State, enabledIf isEnabled: @escaping (State.Value) -> Bool, execute: @escaping (State.Value, Input) -> SignalProducer<Output, Error>) {
		let isUserEnabled = isEnabled

		deinitToken = Lifetime.Token()
		lifetime = Lifetime(deinitToken)

		// `Action` retains its state property.
		lifetime.observeEnded { _ = state }

		derivedSignals = Atomic(DerivedSignals())

		let actionState = MutableProperty(ActionState<State.Value>(isUserEnabled: true, isExecuting: false, value: state.value))

		// `isEnabled` and `isExecuting` have their own backing so that when the observers
		// of these synchronously affects the action state, the signal of the action state
		// does not deadlock due to the recursion.
		let isExecuting = MutableProperty(false)
		self.isExecuting = Property(capturing: isExecuting)
		let isEnabled = MutableProperty(actionState.value.isEnabled)
		self.isEnabled = Property(capturing: isEnabled)

		func modifyActionState<Result>(_ action: (inout ActionState<State.Value>) throws -> Result) rethrows -> Result {
			return try actionState.begin { storage in
				let oldState = storage.value
				defer {
					let newState = storage.value
					if oldState.isEnabled != newState.isEnabled {
						isEnabled.value = newState.isEnabled
					}
					if oldState.isExecuting != newState.isExecuting {
						isExecuting.value = newState.isExecuting
					}
				}
				return try storage.modify(action)
			}
		}

		let disposable = state.producer.startWithValues { value in
			modifyActionState { state in
				state.value = value
				state.isUserEnabled = isUserEnabled(value)
			}
		}

		lifetime.observeEnded(disposable.dispose)

		self.execute = { action, input in
			return SignalProducer { observer, lifetime in
				let latestState: State.Value? = modifyActionState { state in
					guard state.isEnabled else {
						return nil
					}

					state.isExecuting = true
					return state.value
				}

				// `Action` guarantees derived `Signal`s to emit relevant events for a
				// given unit of work only if the observation is made before the
				// execution attempt starts.
				let (eventsObserver, disabledErrorsObserver) = action.derivedSignals
					.modify { ($0.eventsObserver, $0.disabledErrorsObserver) }

				guard let state = latestState else {
					observer.send(error: .disabled)
					disabledErrorsObserver?.send(value: ())
					return
				}

				let interruptHandle = execute(state, input).start { event in
<<<<<<< HEAD
					observer.action(event.mapError(ActionError.producerFailed))
					eventsObserver?.send(value: event)
=======
					observer.send(event.mapError(ActionError.producerFailed))
					action.eventsObserver.send(value: event)
>>>>>>> 3d8ef474
				}

				lifetime.observeEnded {
					interruptHandle.dispose()
					modifyActionState { $0.isExecuting = false }
				}
			}
		}
	}

	/// Initializes an `Action` that uses a property as its state.
	///
	/// When the `Action` is asked to start the execution, a unit of work — represented by
	/// a `SignalProducer` — would be created by invoking `execute` with the latest value
	/// of the state.
	///
	/// - parameters:
	///   - state: A property to be the state of the `Action`.
	///   - execute: A closure that produces a unit of work, as `SignalProducer`, to
	///              be executed by the `Action`.
	public convenience init<P: PropertyProtocol>(state: P, execute: @escaping (P.Value, Input) -> SignalProducer<Output, Error>) {
		self.init(state: state, enabledIf: { _ in true }, execute: execute)
	}

	/// Initializes an `Action` that would be conditionally enabled.
	///
	/// When the `Action` is asked to start the execution with an input value, a unit of
	/// work — represented by a `SignalProducer` — would be created by invoking
	/// `execute` with the input value.
	///
	/// - parameters:
	///   - isEnabled: A property which determines the availability of the `Action`.
	///   - execute: A closure that produces a unit of work, as `SignalProducer`, to be
	///              executed by the `Action`.
	public convenience init<P: PropertyProtocol>(enabledIf isEnabled: P, execute: @escaping (Input) -> SignalProducer<Output, Error>) where P.Value == Bool {
		self.init(state: isEnabled, enabledIf: { $0 }) { _, input in
			execute(input)
		}
	}

	/// Initializes an `Action` that uses a property of optional as its state.
	///
	/// When the `Action` is asked to start executing, a unit of work (represented by
	/// a `SignalProducer`) is created by invoking `execute` with the latest value
	/// of the state and the `input` that was passed to `apply()`.
	///
	/// If the property holds a `nil`, the `Action` would be disabled until it is not
	/// `nil`.
	///
	/// - parameters:
	///   - state: A property of optional to be the state of the `Action`.
	///   - execute: A closure that produces a unit of work, as `SignalProducer`, to
	///              be executed by the `Action`.
	public convenience init<P: PropertyProtocol, T>(unwrapping state: P, execute: @escaping (T, Input) -> SignalProducer<Output, Error>) where P.Value == T? {
		self.init(state: state, enabledIf: { $0 != nil }) { state, input in
			execute(state!, input)
		}
	}

	/// Initializes an `Action` that would always be enabled.
	///
	/// When the `Action` is asked to start the execution with an input value, a unit of
	/// work — represented by a `SignalProducer` — would be created by invoking
	/// `execute` with the input value.
	///
	/// - parameters:
	///   - execute: A closure that produces a unit of work, as `SignalProducer`, to be
	///              executed by the `Action`.
	public convenience init(execute: @escaping (Input) -> SignalProducer<Output, Error>) {
		self.init(enabledIf: Property(value: true), execute: execute)
	}

	deinit {
		let signals = derivedSignals.swap(DerivedSignals())
		signals.eventsObserver?.sendCompleted()
		signals.disabledErrorsObserver?.sendCompleted()
	}

	/// Create a `SignalProducer` that would attempt to create and start a unit of work of
	/// the `Action`. The `SignalProducer` would forward only events generated by the unit
	/// of work it created.
	///
	/// If the execution attempt is failed, the producer would fail with
	/// `ActionError.disabled`.
	///
	/// - parameters:
	///   - input: A value to be used to create the unit of work.
	///
	/// - returns: A producer that forwards events generated by its started unit of work,
	///            or emits `ActionError.disabled` if the execution attempt is failed.
	public func apply(_ input: Input) -> SignalProducer<Output, ActionError<Error>> {
		return execute(self, input)
	}
}

extension Action: BindingTargetProvider {
	public var bindingTarget: BindingTarget<Input> {
		return BindingTarget(lifetime: lifetime) { [weak self] in self?.apply($0).start() }
	}
}

extension Action where Input == Void {
	/// Create a `SignalProducer` that would attempt to create and start a unit of work of
	/// the `Action`. The `SignalProducer` would forward only events generated by the unit
	/// of work it created.
	///
	/// If the execution attempt is failed, the producer would fail with
	/// `ActionError.disabled`.
	///
	/// - returns: A producer that forwards events generated by its started unit of work,
	///            or emits `ActionError.disabled` if the execution attempt is failed.
	public func apply() -> SignalProducer<Output, ActionError<Error>> {
		return apply(())
	}

	/// Initializes an `Action` that uses a property of optional as its state.
	///
	/// When the `Action` is asked to start the execution, a unit of work — represented by
	/// a `SignalProducer` — would be created by invoking `execute` with the latest value
	/// of the state.
	///
	/// If the property holds a `nil`, the `Action` would be disabled until it is not
	/// `nil`.
	///
	/// - parameters:
	///   - state: A property of optional to be the state of the `Action`.
	///   - execute: A closure that produces a unit of work, as `SignalProducer`, to
	///              be executed by the `Action`.
	public convenience init<P: PropertyProtocol, T>(unwrapping state: P, execute: @escaping (T) -> SignalProducer<Output, Error>) where P.Value == T? {
		self.init(unwrapping: state) { state, _ in
			execute(state)
		}
	}

	/// Initializes an `Action` that uses a property as its state.
	///
	/// When the `Action` is asked to start the execution, a unit of work — represented by
	/// a `SignalProducer` — would be created by invoking `execute` with the latest value
	/// of the state.
	///
	/// - parameters:
	///   - state: A property to be the state of the `Action`.
	///   - execute: A closure that produces a unit of work, as `SignalProducer`, to
	///              be executed by the `Action`.
	public convenience init<P: PropertyProtocol, T>(state: P, execute: @escaping (T) -> SignalProducer<Output, Error>) where P.Value == T {
		self.init(state: state) { state, _ in
			execute(state)
		}
	}
}

/// `ActionError` represents the error that could be emitted by a unit of work of a
/// certain `Action`.
public enum ActionError<Error: Swift.Error>: Swift.Error {
	/// The execution attempt was failed, since the `Action` was disabled.
	case disabled

	/// The unit of work emitted an error.
	case producerFailed(Error)
}

extension ActionError where Error: Equatable {
	public static func == (lhs: ActionError<Error>, rhs: ActionError<Error>) -> Bool {
		switch (lhs, rhs) {
		case (.disabled, .disabled):
			return true

		case let (.producerFailed(left), .producerFailed(right)):
			return left == right

		default:
			return false
		}
	}
}<|MERGE_RESOLUTION|>--- conflicted
+++ resolved
@@ -201,13 +201,8 @@
 				}
 
 				let interruptHandle = execute(state, input).start { event in
-<<<<<<< HEAD
-					observer.action(event.mapError(ActionError.producerFailed))
+					observer.send(event.mapError(ActionError.producerFailed))
 					eventsObserver?.send(value: event)
-=======
-					observer.send(event.mapError(ActionError.producerFailed))
-					action.eventsObserver.send(value: event)
->>>>>>> 3d8ef474
 				}
 
 				lifetime.observeEnded {
