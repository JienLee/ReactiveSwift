--- conflicted
+++ resolved
@@ -114,8 +114,7 @@
 			}
 		}
 
-<<<<<<< HEAD
-		describe("RACCommand.asAction") {
+		describe("RACCommand.toAction") {
 			var command: RACCommand!
 			var results: [Int] = []
 
@@ -141,11 +140,7 @@
 				command.executionSignals.flatten().subscribeNext { results.append($0 as Int) }
 				expect(results).to(equal([]))
 
-				action = command.asAction()
-=======
-		describe("RACCommand.toAction") {
-			pending("should reflect the enabledness of the command") {
->>>>>>> 240140c1
+				action = command.toAction()
 			}
 
 			it("should reflect the enabledness of the command") {
@@ -177,8 +172,7 @@
 			}
 		}
 
-<<<<<<< HEAD
-		describe("asRACCommand") {
+		describe("toRACCommand") {
 			var action: Action<AnyObject?, NSString, TestError>!
 			var results: [NSString] = []
 
@@ -200,7 +194,7 @@
 
 				action.values.observe(next: { results.append($0) })
 
-				command = asRACCommand(action)
+				command = toRACCommand(action)
 				expect(command).notTo(beNil())
 
 				command.enabled.subscribeNext { enabled = $0 as Bool }
@@ -213,10 +207,6 @@
 
 				enabledProperty.value = true
 				expect(enabled).toEventually(beTruthy())
-=======
-		describe("toRACCommand") {
-			pending("should reflect the enabledness of the action") {
->>>>>>> 240140c1
 			}
 
 			it("should apply and start a signal once per execution") {
