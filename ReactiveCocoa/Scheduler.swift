--- conflicted
+++ resolved
@@ -45,15 +45,10 @@
 }
 
 /// A scheduler that performs all work on the main thread.
-<<<<<<< HEAD
-struct MainScheduler: DateScheduler {
-	let _innerScheduler = QueueScheduler(queue: dispatch_get_main_queue())
-=======
 public struct MainScheduler: DateScheduler {
 	private let innerScheduler = QueueScheduler(dispatch_get_main_queue())
 
     public init() {}
->>>>>>> 69fbe148
 
 	public func schedule(action: () -> ()) -> Disposable? {
 		return innerScheduler.schedule(action)
@@ -76,25 +71,12 @@
 	///
 	/// Even if the queue is concurrent, all work items enqueued with the
 	/// QueueScheduler will be serial with respect to each other.
-<<<<<<< HEAD
-	init(queue: dispatch_queue_t) {
-		dispatch_set_target_queue(_queue, queue)
-=======
 	public init(_ queue: dispatch_queue_t) {
 		dispatch_set_target_queue(queue, queue)
->>>>>>> 69fbe148
 	}
 
 	/// Initializes a scheduler that will target the global queue with the given
 	/// priority.
-<<<<<<< HEAD
-	init(priority: CLong = DISPATCH_QUEUE_PRIORITY_DEFAULT) {
-		dispatch_set_target_queue(_queue, dispatch_get_global_queue(priority, 0))
-
-		// TODO: This should eventually work, but currently crashes at runtime.
-		// Radar filed.
-		//self.init(queue: dispatch_get_global_queue(priority, 0))
-=======
 	public init(_ priority: CLong) {
 		self.init(dispatch_get_global_queue(priority, 0))
 	}
@@ -103,7 +85,6 @@
 	/// queue.
 	public init() {
 		self.init(DISPATCH_QUEUE_PRIORITY_DEFAULT)
->>>>>>> 69fbe148
 	}
 
 	public func schedule(action: () -> ()) -> Disposable? {
