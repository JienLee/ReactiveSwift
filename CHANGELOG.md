# master
*Please add new entries at the top.*
<<<<<<< HEAD
1. N-ary `SignalProducer` operators are now generic and accept any type that can be expressed as `SignalProducer`. (#410, kudos to @andersio)
   Types may conform to `SignalProducerConvertible` to be an eligible operand.
=======
1. Feedbacks from `isExecuting` to the state of the same `Action`, including all `enabledIf` convenience initializers, no longer deadlocks. (#400, kudos to @andersio)

1. `MutableProperty` now enforces exclusivity of access. (#419, kudos to @andersio)

   In other words, nested modification in `MutableProperty.modify` is now prohibited. Generally speaking, it should have extremely limited impact as in most cases the `MutableProperty` would have been deadlocked already.
>>>>>>> 66ae241b

1. `promoteError` can now infer the new error type from the context. (#413, kudos to @andersio)

# 2.0.0-alpha.1
This is the first alpha release of ReactiveSwift 2.0. It requires Swift 3.1 (Xcode 8.3).

## Changes
### Modified `Signal` lifetime semantics (#355)
The `Signal` lifetime semantics is modified to improve interoperability with memory debugging tools. ReactiveSwift 2.0 adopted a new `Signal` internal which does not exploit deliberate retain cycles that consequentially confuse memory debugging tools.

A `Signal` is now automatically and silently disposed of, when:

1. the `Signal`  is not retained and has no active observer; or
1.  **(New)** both the `Signal`  and its input observer are not retained.

It is expected that memory debugging tools would no longer report irrelevant negative leaks that were once caused by the ReactiveSwift internals.

### `SignalProducer` resource management (#334)
`SignalProducer` now uses `Lifetime` for resource management. You may observe the `Lifetime` for the disposal of the produced `Signal`.

```swift
let producer = SignalProducer<Int, NoError> { observer, lifetime in
    if let disposable = numbers.observe(observer) {
        lifetime.observeEnded(disposable.dispose)
    }
}
```

Two `Disposable`-accepting methods `Lifetime.Type.+=` and `Lifetime.add` are provided to aid migration, and are subject to removal in a future release.

### Signal and SignalProducer 
1. All `Signal` and `SignalProducer` operators now belongs to the respective concrete types. (#304)

   Custom operators should extend the concrete types directly. `SignalProtocol` and `SignalProducerProtocol` should be used only for constraining associated types.

1. `combineLatest` and `zip` are optimised to have a constant overhead regardless of arity, mitigating the possibility of stack overflow. (#345) 

1. `flatMap(_:transform:)` is renamed to `flatMap(_:_:)`. (#339)

1. `promoteErrors(_:)`is renamed to `promoteError(_:)`. (#408)

1. `Event` is renamed to `Signal.Event`. (#376)

1. `Observer` is renamed to `Signal.Observer`. (#376)

### Action

1. `Action(input:_:)`, `Action(_:)`, `Action(enabledIf:_:)` and `Action(state:enabledIf:_:)` are renamed to `Action(state:execute:)`, `Action(execute:)`, `Action(enabledIf:execute:)` and `Action(state:enabledIf:execute:)` respectively. (#325)

### Properties
1. The memory overhead of property composition has been considerably reduced. (#340)

### Bindings
1. The `BindingSource` now requires only a producer representation of `self`. (#359)

1. The `<~` operator overloads are now provided by `BindingTargetProvider`. (#359)

### Disposables
1. `SimpleDisposable` and `ActionDisposable` has been folded into `AnyDisposable`. (#412)

1. `CompositeDisposable.DisposableHandle` is replaced by `Disposable?`. (#363)

1. The `+=` operator overloads for `CompositeDisposable` are now hosted inside the concrete types. (#412)

### Bag

1. Improved the performance of `Bag`. (#354)

1. `RemovalToken` is renamed to `Bag.Token`. (#354)

### Schedulers

1. `Scheduler` gains a class bound. (#333)

### Lifetime

1. `Lifetime.ended` now uses the inhabitable `Never` as its value type. (#392)

### Atomic

1. `Signal` and `Atomic` now use `os_unfair_lock` when it is available. (#342)

## Additions
1. `FlattenStrategy.race` is introduced. (#233, kudos to @inamiy)

   `race` flattens whichever inner signal that first sends an event, and ignores the rest.

1. `FlattenStrategy.concurrent` is introduced. (#298, kudos to @andersio)

   `concurrent` starts and flattens inner signals according to the specified concurrency limit. If an inner signal is received after the limit is reached, it would be queued and drained later as the in-flight inner signals terminate.

1. New operators: `reduce(into:)` and `scan(into:)`. (#365, kudos to @ikesyo)
 
   These variants pass to the closure an `inout` reference to the accumulator, which helps the performance when a large value type is used, e.g. collection.

1. `Property(initial:then:)` gains overloads that accept a producer or signal of the wrapped value type when the value type is an `Optional`. (#396)

## Deprecations and Removals
1. The requirement `BindingSource.observe(_:during:)` and the implementations have been removed.

1. All Swift 2 (ReactiveCocoa 4) obsolete symbols have been removed.

1. All deprecated methods and protocols in ReactiveSwift 1.1.x are no longer available.

## Acknowledgement

Thank you to all of @ReactiveCocoa/reactiveswift and all our contributors, but especially to @andersio, @calebd, @eimantas, @ikesyo, @inamiy, @Marcocanc, @mdiep, @NachoSoto, @sharplet and @tjnet. ReactiveSwift is only possible due to the many hours of work that these individuals have volunteered. ❤️

# 1.1.3
## Deprecation
1. `observe(_:during:)` is now deprecated. It would be removed in ReactiveSwift 2.0.
    Use `take(during:)` and the relevant observation API of `Signal`, `SignalProducer` and `Property` instead. (#374)
    
# 1.1.2
## Changes
1. Fixed a rare occurrence of `interrupted` events being emitted by a `Property`. (#362)

# 1.1.1
## Changes
1. The properties `Signal.negated`, `SignalProducer.negated` and `Property.negated` are deprecated. Use its operator form `negate()` instead.

# 1.1
## Additions

#### General
1. New boolean operators: `and`, `or` and `negated`; available on `Signal<Bool, E>`, `SignalProducer<Bool, E>` and `Property<Bool, E>` types. (#160, kudos to @cristianames92)
2. New operator `filterMap`. (#232, kudos to @RuiAAPeres)
3. New operator `lazyMap(on:_:)`. It coalesces `value` events when they are emitted at a rate faster than the rate the given scheduler can handle. The transform is applied on only the coalesced and the uncontended values. (#240, kudos to @liscio)
4. New protocol `BindingTargetProvider`, which replaces `BindingTargetProtocol`. (#254, kudos to @andersio)

#### SignalProducer
5. New initializer `SignalProducer(_:)`, which takes a `@escaping () -> Value` closure. It is similar to `SignalProducer(value:)`, but it lazily evaluates the value every time the producer is started. (#240, kudos to @liscio)

#### Lifetime
6. New method `Lifetime.observeEnded(self:)`. This is now the recommended way to explicitly observe the end of a `Lifetime`. Use `Lifetime.ended` only if composition is needed. (#229, kudos to @andersio)
7. New factory method `Lifetime.make()`, which returns a tuple of `Lifetime` and `Lifetime.Token`. (#236, kudos to @sharplet)

#### Properties
8. `ValidatingProperty`: A mutable property that validates mutations before committing them. (#182, kudos to @andersio).
9. A new interactive UI playground: `ReactiveSwift-UIExamples.playground`. It demonstrates how `ValidatingProperty` can be used in an interactive form UI. (#182)

## Changes
1. Flattening a signal of `Sequence` no longer requires an explicit `FlattenStrategy`. (#199, kudos to @dmcrodrigues)
2. `BindingSourceProtocol` has been renamed to `BindingSource`. (#254)
3. `SchedulerProtocol` and `DateSchedulerProtocol` has been renamed to `Scheduler` and `DateScheduler`, respectively. (#257)
4. `take(during:)` now handles ended `Lifetime` properly. (#229)

## Deprecations
1. `AtomicProtocol` has been deprecated. (#279)
2. `ActionProtocol` has been deprecated. (#284)
3. `ObserverProtocol` has been deprecated. (#262)
4. `BindingTargetProtocol` has been deprecated. (#254)

# 1.0.1
## Changes
1. Fixed a couple of infinite feedback loops in `Action`. (#221)
2. Fixed a race condition of `Signal` which might result in a deadlock when a signal is sent a terminal event as a result of an observer of it being released. (#267)

Kudos to @mdiep, @sharplet and @andersio who helped review the pull requests.

# 1.0

This is the first major release of ReactiveSwift, a multi-platform, pure-Swift functional reactive programming library spun off from [ReactiveCocoa](https://github.com/ReactiveCocoa/ReactiveCocoa). As Swift continues to expand beyond Apple’s platforms, we hope that ReactiveSwift will see broader adoption. To learn more, please refer to ReactiveCocoa’s [CHANGELOG](https://github.com/ReactiveCocoa/ReactiveCocoa/blob/master/CHANGELOG.md).

Major changes since ReactiveCocoa 4 include:
- **Updated for Swift 3**
  
  APIs have been updated and renamed to adhere to the Swift 3 [API Design Guidelines](https://swift.org/documentation/api-design-guidelines/).
- **Signal Lifetime Semantics**
  
  `Signal`s now live and continue to emit events only while either (a) they have observers or (b) they are retained. This clears up a number of unexpected cases and makes Signals much less dangerous.
- **Reactive Proxies**
  
  Types can now declare conformance to `ReactiveExtensionsProvider` to expose a `reactive` property that’s generic over `self`. This property hosts reactive extensions to the type, such as the ones provided on `NotificationCenter` and `URLSession`.
- **Property Composition**
  
  `Property`s can now be composed. They expose many of the familiar operators from `Signal` and `SignalProducer`, including `map`, `flatMap`, `combineLatest`, etc.
- **Binding Primitives**
  
  `BindingTargetProtocol` and `BindingSourceProtocol` have been introduced to allow binding of observable instances to targets. `BindingTarget` is a new concrete type that can be used to wrap a settable but non-observable property.
- **Lifetime**
  
  `Lifetime` is introduced to represent the lifetime of any arbitrary reference type. This can be used with the new `take(during:)` operator, but also forms part of the new binding APIs.
- **Race-free Action**
  
   A new `Action` initializer `Action(state:enabledIf:_:)` has been introduced. It allows the latest value of any arbitrary property to be supplied to the execution closure in addition to the input from `apply(_:)`, while having the availability being derived from the property.
  
   This eliminates a data race in ReactiveCocoa 4.x, when both the `enabledIf` predicate and the execution closure depend on an overlapping set of properties.

Extensive use of Swift’s `@available` declaration has been used to ease migration from ReactiveCocoa 4. Xcode should have fix-its for almost all changes from older APIs.

Thank you to all of @ReactiveCocoa/ReactiveSwift and all our contributors, but especially to @andersio, @liscio, @mdiep, @nachosoto, and @sharplet. ReactiveSwift is only possible due to the many hours of work that these individuals have volunteered. ❤️<|MERGE_RESOLUTION|>--- conflicted
+++ resolved
@@ -1,15 +1,14 @@
 # master
 *Please add new entries at the top.*
-<<<<<<< HEAD
+
 1. N-ary `SignalProducer` operators are now generic and accept any type that can be expressed as `SignalProducer`. (#410, kudos to @andersio)
    Types may conform to `SignalProducerConvertible` to be an eligible operand.
-=======
+
 1. Feedbacks from `isExecuting` to the state of the same `Action`, including all `enabledIf` convenience initializers, no longer deadlocks. (#400, kudos to @andersio)
 
 1. `MutableProperty` now enforces exclusivity of access. (#419, kudos to @andersio)
 
    In other words, nested modification in `MutableProperty.modify` is now prohibited. Generally speaking, it should have extremely limited impact as in most cases the `MutableProperty` would have been deadlocked already.
->>>>>>> 66ae241b
 
 1. `promoteError` can now infer the new error type from the context. (#413, kudos to @andersio)
 
